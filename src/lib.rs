--- conflicted
+++ resolved
@@ -226,15 +226,9 @@
 pub use runtime::alignment;
 pub use runtime::futures;
 pub use runtime::{
-<<<<<<< HEAD
-    Alignment, Background, Color, Command, ContentFit, Font, Length, Point,
-    Rectangle, Size, Subscription, Vector,
-};
-
-#[cfg(feature = "system")]
-pub use runtime::system;
-=======
     Alignment, Background, Color, Command, ContentFit, Font, Length, Padding,
     Point, Rectangle, Size, Subscription, Vector,
 };
->>>>>>> 02914e5e
+
+#[cfg(feature = "system")]
+pub use runtime::system;