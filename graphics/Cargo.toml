--- conflicted
+++ resolved
@@ -21,22 +21,7 @@
 web-colors = []
 
 [dependencies]
-<<<<<<< HEAD
-glam = "0.24"
-half = "2.2.1"
-log = "0.4"
-raw-window-handle = "0.5"
-thiserror = "1.0"
-bitflags = "1.2"
-cosmic-text = "0.9"
-rustc-hash = "1.1"
-
-[dependencies.bytemuck]
-version = "1.4"
-features = ["derive"]
-=======
 iced_core.workspace = true
->>>>>>> a3489e4a
 
 bitflags.workspace = true
 bytemuck.workspace = true
@@ -45,26 +30,20 @@
 log.workspace = true
 raw-window-handle.workspace = true
 thiserror.workspace = true
+cosmic-text.workspace = true
+rustc-hash.workspace = true
 
-<<<<<<< HEAD
-[dependencies.twox-hash]
-version = "1.6"
-default-features = false
-
-[target.'cfg(not(target_arch = "wasm32"))'.dependencies.twox-hash]
-version = "1.6.1"
-features = ["std"]
-
-[dependencies.image]
-version = "0.24"
-optional = true
-=======
 lyon_path.workspace = true
 lyon_path.optional = true
->>>>>>> a3489e4a
 
 image.workspace = true
 image.optional = true
 
 kamadak-exif.workspace = true
-kamadak-exif.optional = true+kamadak-exif.optional = true
+
+twox-hash.workspace = true
+
+[target.'cfg(not(target_arch = "wasm32"))'.dependencies]
+twox-hash.workspace = true
+twox-hash.features = ["std"]